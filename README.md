--- conflicted
+++ resolved
@@ -455,21 +455,17 @@
 
 ### Declarative vs imperative
 
-<<<<<<< HEAD
-You should prefer declarative to imperative programming. If you don't know what
-the difference is, look it up.
-
-Use lightweight data structures like `list`, `dict`, `tuple`, and `set` to your
-advantage. It's always better to lay out your data, and then write some code to
-transform it, than to build up your data imperatively by repeatedly calling
-functions/methods.
-=======
-You should prefer declarative to imperative programming. This is code that says  **what** you want to do, rather than code that describes **how** to do it. Python's [functional programming guide][func] includes some good details and examples of how to use this style effectively.
+You should prefer declarative to imperative programming. This is code that says
+**what** you want to do, rather than code that describes **how** to do it.
+Python's [functional programming guide][func] includes some good details and
+examples of how to use this style effectively.
 
 [func]: https://docs.python.org/3/howto/functional.html
 
-You should use lightweight data structures like `list`, `dict`, `tuple`, and `set` to your advantage. It's always better to lay out your data, and then write some code to transform it, than to build up data by repeatedly calling mutating functions/methods.
->>>>>>> 2996b7af
+You should use lightweight data structures like `list`, `dict`, `tuple`, and
+`set` to your advantage. It's always better to lay out your data, and then
+write some code to transform it, than to build up data by repeatedly calling
+mutating functions/methods.
 
 An example of this is the common list comprehension refactoring:
 
@@ -491,26 +487,7 @@
         if x.endswith(".py")]
 ```
 
-<<<<<<< HEAD
-But another good example is rewriting an if/else chain as a dictionary lookup
-or repetitive code as a tuple of operations followed by a for loop.
-
-### Grok generators
-
-Generators are one of Python's most powerful features -- you should master the
-`yield` keyword and generator expressions. Not only are they important for any
-function that needs to be called over a large stream of data, but they also
-have the effect of simplifying code by making it easy for you to write your own
-iterators. Refactoring code to generators often simplifies it while making it
-work in more scenarios. You should be comfortable with using and creating
-generators.
-
-David Beazley has [a YouTube tutorial on generators entitled "Generators: The
-Final Frontier"](https://www.youtube.com/watch?v=5-qadlG7tWo) that tells you
-everything you need to know.
-=======
 But another good example is rewriting an `if`/`elif`/`else` chain as a `dict` lookup.
->>>>>>> 2996b7af
 
 ### Prefer "pure" functions and generators
 
@@ -549,17 +526,15 @@
     return deduped, num_dupes
 ```
 
-<<<<<<< HEAD
-This is a somewhat shocking example, because in addition to making this
-function "pure", we also made it much, much shorter. But it's not only shorter:
-it's better in a number of ways. The most important part is that for the good
-version, `assert dedupe(items) == dedupe(items)` always holds true. This makes
-it much easier to reason about, and much easier to test.
-=======
-This is a somewhat shocking example. In addition to making this function pure, we also made it much, much shorter. It's not only shorter: it's better. Its purity means `assert dedupe(items) == dedupe(items)` always holds true for the "good" version. In the "bad" version, `num_dupes` will **always** be `0` on the second call, which can lead to subtle bugs when using the function.
-
-This also illustrates imperative vs declarative style: the function now reads like a description of what we need, rather than a set of instructions to build up what we need.
->>>>>>> 2996b7af
+This is a somewhat shocking example. In addition to making this function pure,
+we also made it much, much shorter. It's not only shorter: it's better. Its
+purity means `assert dedupe(items) == dedupe(items)` always holds true for the
+"good" version. In the "bad" version, `num_dupes` will **always** be `0` on the
+second call, which can lead to subtle bugs when using the function.
+
+This also illustrates imperative vs declarative style: the function now reads
+like a description of what we need, rather than a set of instructions to build
+up what we need.
 
 ### Prefer simple argument and return types
 
